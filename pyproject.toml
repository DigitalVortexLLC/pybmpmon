--- conflicted
+++ resolved
@@ -20,13 +20,8 @@
 pytest-asyncio = "^1.2"
 pytest-cov = "^4.1"
 testcontainers = "^4.0"
-<<<<<<< HEAD
-black = "^24.0"
-ruff = "^0.14"
-=======
 black = "^25.9"
 ruff = "^0.3"
->>>>>>> da730abd
 mypy = "^1.8"
 mkdocs = "^1.5"
 mkdocs-material = "^9.5"
