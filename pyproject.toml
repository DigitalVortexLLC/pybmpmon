[tool.poetry]
name = "pybmpmon"
version = "0.1.0"
description = "BGP Monitoring Protocol (BMP) listener and analyzer"
authors = ["Your Name <you@example.com>"]
readme = "README.md"
packages = [{include = "pybmpmon", from = "src"}]

[tool.poetry.dependencies]
python = "^3.11"
asyncpg = "^0.30.0"
pydantic = "^2.0"
pydantic-settings = "^2.0"
structlog = "^25.4"
sentry-sdk = "^2.41"
python-dotenv = "^1.0"

[tool.poetry.group.dev.dependencies]
pytest = "^8.0"
<<<<<<< HEAD
pytest-asyncio = "^0.23"
pytest-cov = "^7.0"
=======
pytest-asyncio = "^1.2"
pytest-cov = "^4.1"
>>>>>>> d32504d0
testcontainers = "^4.0"
black = "^25.9"
ruff = "^0.3"
mypy = "^1.8"
mkdocs = "^1.5"
mkdocs-material = "^9.5"

[tool.poetry.scripts]
pybmpmon = "pybmpmon.__main__:main"

[build-system]
requires = ["poetry-core"]
build-backend = "poetry.core.masonry.api"

[tool.black]
line-length = 88
target-version = ['py311', 'py312', 'py313']

[tool.ruff]
line-length = 88
target-version = "py311"

[tool.ruff.lint]
select = [
    "E",   # pycodestyle errors
    "W",   # pycodestyle warnings
    "F",   # pyflakes
    "I",   # isort
    "B",   # flake8-bugbear
    "C4",  # flake8-comprehensions
    "UP",  # pyupgrade
]

[tool.mypy]
python_version = "3.11"
strict = true
warn_return_any = true
warn_unused_configs = true
disallow_untyped_defs = true

[tool.pytest.ini_options]
asyncio_mode = "auto"
testpaths = ["tests"]
python_files = ["test_*.py"]
python_classes = ["Test*"]
python_functions = ["test_*"]
addopts = "-v --strict-markers"

[tool.coverage.run]
source = ["src/pybmpmon"]
omit = ["tests/*", "src/pybmpmon/__main__.py"]

[tool.coverage.report]
exclude_lines = [
    "pragma: no cover",
    "def __repr__",
    "raise AssertionError",
    "raise NotImplementedError",
    "if __name__ == .__main__.:",
    "if TYPE_CHECKING:",
]<|MERGE_RESOLUTION|>--- conflicted
+++ resolved
@@ -17,13 +17,8 @@
 
 [tool.poetry.group.dev.dependencies]
 pytest = "^8.0"
-<<<<<<< HEAD
-pytest-asyncio = "^0.23"
-pytest-cov = "^7.0"
-=======
 pytest-asyncio = "^1.2"
 pytest-cov = "^4.1"
->>>>>>> d32504d0
 testcontainers = "^4.0"
 black = "^25.9"
 ruff = "^0.3"
