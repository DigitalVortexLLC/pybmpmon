name: CI

on:
  push:
    branches: [main, develop]
  pull_request:
    branches: [main, develop]

permissions:
  contents: read
  packages: write

jobs:
  test:
    name: Test (Python ${{ matrix.python-version }})
    runs-on: ubuntu-latest
    strategy:
      fail-fast: false
      matrix:
        python-version: ["3.11", "3.12", "3.13"]

    steps:
      - name: Checkout code
        uses: actions/checkout@v5

      - name: Set up Python ${{ matrix.python-version }}
        uses: actions/setup-python@v6
        with:
          python-version: ${{ matrix.python-version }}
          cache: 'pip'

      - name: Install Poetry
        run: |
          curl -sSL https://install.python-poetry.org | python3 -
          echo "$HOME/.local/bin" >> $GITHUB_PATH

      - name: Configure Poetry
        run: |
          poetry config virtualenvs.create true
          poetry config virtualenvs.in-project true

      - name: Cache Poetry dependencies
        uses: actions/cache@v4
        with:
          path: .venv
          key: venv-${{ runner.os }}-${{ matrix.python-version }}-${{ hashFiles('**/poetry.lock') }}
          restore-keys: |
            venv-${{ runner.os }}-${{ matrix.python-version }}-

      - name: Install dependencies
        run: poetry install --no-interaction --no-ansi

      - name: Run tests
        run: |
          poetry run pytest tests/unit/ \
            --cov=src/pybmpmon \
            --cov-report=xml \
            --cov-report=term \
            --cov-fail-under=60 \
            -v

      - name: Upload coverage to Codecov
        if: matrix.python-version == '3.12'
        uses: codecov/codecov-action@v5
        with:
          file: ./coverage.xml
          flags: unittests
          name: codecov-umbrella
          fail_ci_if_error: false
        env:
          CODECOV_TOKEN: ${{ secrets.CODECOV_TOKEN }}

  lint:
    name: Lint and Format Check
    runs-on: ubuntu-latest

    steps:
      - name: Checkout code
        uses: actions/checkout@v5

      - name: Set up Python
        uses: actions/setup-python@v6
        with:
          python-version: "3.12"
          cache: 'pip'

      - name: Install Poetry
        run: |
          curl -sSL https://install.python-poetry.org | python3 -
          echo "$HOME/.local/bin" >> $GITHUB_PATH

      - name: Install dependencies
        run: poetry install --no-interaction --no-ansi

      - name: Check code formatting with Black
        run: poetry run black --check src/ tests/

      - name: Lint with Ruff
        run: poetry run ruff check src/ tests/

      - name: Type check with mypy
        run: poetry run mypy src/

  docs:
    name: Build Documentation
    runs-on: ubuntu-latest

    steps:
      - name: Checkout code
        uses: actions/checkout@v5

      - name: Set up Python
        uses: actions/setup-python@v6
        with:
          python-version: "3.12"
          cache: 'pip'

      - name: Install Poetry
        run: |
          curl -sSL https://install.python-poetry.org | python3 -
          echo "$HOME/.local/bin" >> $GITHUB_PATH

      - name: Install dependencies
        run: poetry install --no-interaction --no-ansi

      - name: Build documentation
        run: poetry run mkdocs build --strict

      - name: Upload documentation artifact
        uses: actions/upload-artifact@v4
        with:
          name: documentation
          path: site/

<<<<<<< HEAD
=======
  docker:
    name: Build Docker Image
    runs-on: ubuntu-latest
    needs: [test, lint]
    if: github.event_name == 'push' && github.ref == 'refs/heads/main'

    steps:
      - name: Checkout code
        uses: actions/checkout@v5

      - name: Set up Docker Buildx
        uses: docker/setup-buildx-action@v3

      - name: Log in to GitHub Container Registry
        uses: docker/login-action@v3
        with:
          registry: ghcr.io
          username: ${{ github.actor }}
          password: ${{ secrets.GITHUB_TOKEN }}

      - name: Extract metadata for Docker
        id: meta
        uses: docker/metadata-action@v5
        with:
          images: ghcr.io/${{ github.repository }}
          tags: |
            type=ref,event=branch
            type=ref,event=pr
            type=semver,pattern={{version}}
            type=semver,pattern={{major}}.{{minor}}
            type=sha,prefix={{branch}}-
            type=raw,value=latest,enable={{is_default_branch}}

      - name: Build and push Docker image
        uses: docker/build-push-action@v6
        with:
          context: .
          push: true
          tags: ${{ steps.meta.outputs.tags }}
          labels: ${{ steps.meta.outputs.labels }}
          cache-from: type=gha
          cache-to: type=gha,mode=max
          platforms: linux/amd64,linux/arm64

>>>>>>> daefe3e7
  integration:
    name: Integration Tests
    runs-on: ubuntu-latest
    needs: [test]

    services:
      postgres:
        image: timescale/timescaledb:latest-pg16
        env:
          POSTGRES_DB: bmpmon
          POSTGRES_USER: bmpmon
          POSTGRES_PASSWORD: testpassword
        options: >-
          --health-cmd pg_isready
          --health-interval 10s
          --health-timeout 5s
          --health-retries 5
        ports:
          - 5432:5432

    steps:
      - name: Checkout code
        uses: actions/checkout@v5

      - name: Set up Python
        uses: actions/setup-python@v6
        with:
          python-version: "3.12"
          cache: 'pip'

      - name: Install Poetry
        run: |
          curl -sSL https://install.python-poetry.org | python3 -
          echo "$HOME/.local/bin" >> $GITHUB_PATH

      - name: Install dependencies
        run: poetry install --no-interaction --no-ansi

      - name: Run integration tests
        env:
          DB_HOST: localhost
          DB_PORT: 5432
          DB_USER: bmpmon
          DB_PASSWORD: testpassword
          DB_NAME: bmpmon
        run: |
          poetry run pytest tests/integration/ -v || echo "No integration tests yet"<|MERGE_RESOLUTION|>--- conflicted
+++ resolved
@@ -132,8 +132,6 @@
           name: documentation
           path: site/
 
-<<<<<<< HEAD
-=======
   docker:
     name: Build Docker Image
     runs-on: ubuntu-latest
@@ -178,7 +176,6 @@
           cache-to: type=gha,mode=max
           platforms: linux/amd64,linux/arm64
 
->>>>>>> daefe3e7
   integration:
     name: Integration Tests
     runs-on: ubuntu-latest
